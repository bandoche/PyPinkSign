#!/usr/bin/env python
# -*- coding: utf-8 -*-

from setuptools import setup


PROJECT = 'pypinksign'
VERSION = '0.4.4'
URL = 'http://github.com/bandoche/PyPinkSign'
AUTHOR = 'Sangjun Jung'
AUTHOR_EMAIL = 'spamcoffee+pypinksign@gmail.com'
DESC = "Basic NPKI module."
LONG_DESC = "See https://github.com/bandoche/PyPinkSign"  # read_file('README.rst')

EXTRAS = {}

setup(
    name=PROJECT,
    version=VERSION,
    description=DESC,
    long_description=LONG_DESC,
    author=AUTHOR,
    author_email=AUTHOR_EMAIL,
    url=URL,
    license='MIT',
    packages=['pypinksign'],
    include_package_data=True,
    zip_safe=False,
    install_requires=[
        'pyasn1==0.4.8',
<<<<<<< HEAD
        'cryptography==3.2.1',
=======
        'cryptography==3.2',
        'pyOpenSSL==19.1.0',
>>>>>>> 4282bdaf
    ],
    keywords='npki 공인인증서 korean pki certificate',
    platforms='OS Independent',
    classifiers=[
        'Development Status :: 4 - Beta',
        'Environment :: Console',
        'License :: OSI Approved :: MIT License',
        'Operating System :: OS Independent',
        'Programming Language :: Python :: 3 :: Only',
        'Programming Language :: Python :: 3.6',
        'Programming Language :: Python :: 3.7',
        'Programming Language :: Python :: 3.8',
        'Programming Language :: Python :: 3.9',
    ],
    **EXTRAS
)<|MERGE_RESOLUTION|>--- conflicted
+++ resolved
@@ -28,12 +28,8 @@
     zip_safe=False,
     install_requires=[
         'pyasn1==0.4.8',
-<<<<<<< HEAD
-        'cryptography==3.2.1',
-=======
         'cryptography==3.2',
         'pyOpenSSL==19.1.0',
->>>>>>> 4282bdaf
     ],
     keywords='npki 공인인증서 korean pki certificate',
     platforms='OS Independent',
